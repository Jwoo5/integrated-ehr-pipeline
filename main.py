import os
import sys
import logging

import argparse

logging.basicConfig(
    format="%(asctime)s | %(levelname)s | %(name)s | %(message)s",
    datefmt="%Y-%m-%d %H:%M:%S",
    level=os.environ.get("LOGLEVEL", "INFO").upper(),
    stream=sys.stdout,
)
logger = logging.getLogger(__name__)


def get_parser():
    parser = argparse.ArgumentParser()
    # task
    parser.add_argument(
        "--task",
        type=str,
        default=None,
        help="specific task from the whole pipeline."
        "if not set, run the whole steps.",
    )
    parser.add_argument(
        "--dest", default="outputs", type=str, metavar="DIR", help="output directory"
    )
    # data
    parser.add_argument(
        "--ehr", type=str, required=True, help="name of the ehr system to be processed."
    )
    parser.add_argument(
        "--data",
        metavar="DIR",
        default=None,
        help="directory containing data files of the given ehr (--ehr)."
        "if not given, try to download from the internet.",
    )
    parser.add_argument(
        "--ccs",
        type=str,
        default=None,
        help="path to `ccs_multi_dx_tool_2015.csv`"
        "if not given, try to download from the internet.",
    )
    parser.add_argument(
        "--gem",
        type=str,
        default=None,
        help="path to `icd10cmtoicd9gem.csv`"
        "if not given, try to download from the internet.",
    )

    # misc
    parser.add_argument(
        "--max_event_size", type=int, default=None, help="max event size to crop to"
    )
    parser.add_argument(
        "--min_event_size",
        type=int,
        default=None,
        help="min event size to skip small samples",
    )
    parser.add_argument(
        "--min_age", type=int, default=18, help="min age to skip too young patients"
    )
    parser.add_argument(
        "--max_age", type=int, default=None, help="max age to skip too old patients"
    )
    parser.add_argument(
        "--obs_size", type=int, default=12, help="observation window size by the hour"
    )
    parser.add_argument(
        "--gap_size", type=int, default=6, help="time gap window size by the hour"
    )
    parser.add_argument(
        "--pred_size", type=int, default=48, help="prediction window size by the hour"
    )
    parser.add_argument(
        "--first_icu",
        action="store_true",
        help="whether to use only the first icu or not",
    )
    parser.add_argument(
<<<<<<< HEAD
        "--data_uncompressed",
        action="store_true",
        help="whether the data is uncompressed or not",
    )
=======
        '--chunk_size', type=int, default=1024,
        help='chunk size to read large csv files'
    )

>>>>>>> 0bfa9da8
    return parser


def main(args):
    task = args.task

if __name__ == "__main__":
    parser = get_parser()
    args = parser.parse_args()
    main(args)<|MERGE_RESOLUTION|>--- conflicted
+++ resolved
@@ -83,23 +83,24 @@
         help="whether to use only the first icu or not",
     )
     parser.add_argument(
-<<<<<<< HEAD
         "--data_uncompressed",
         action="store_true",
         help="whether the data is uncompressed or not",
     )
-=======
-        '--chunk_size', type=int, default=1024,
-        help='chunk size to read large csv files'
+    parser.add_argument(
+        "--chunk_size",
+        type=int,
+        default=1024,
+        help="chunk size to read large csv files",
     )
 
->>>>>>> 0bfa9da8
     return parser
 
 
 def main(args):
     task = args.task
 
+
 if __name__ == "__main__":
     parser = get_parser()
     args = parser.parse_args()
