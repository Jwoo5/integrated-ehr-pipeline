--- conflicted
+++ resolved
@@ -686,19 +686,6 @@
         logger.info("Total {} patients in the cohort are skipped due to few events".format(prev_len - len(cohorts)))
         cohorts.reset_index(drop=True, inplace=True)
         # Should consider pat_id for split
-<<<<<<< HEAD
-
-        shuffled = cohorts.groupby(self.patient_key)[self.patient_key].count().sample(frac=1, random_state=self.seed)
-        cum_len = shuffled.cumsum()
-
-        cohorts.loc[cohorts[self.patient_key].isin(
-            shuffled[cum_len < int(len(shuffled)*self.valid_percent)].index), 'split'] = 'test'
-        cohorts.loc[cohorts[self.patient_key].isin(
-            shuffled[(cum_len >= int(len(shuffled)*self.valid_percent)) 
-            & (cum_len < int(len(shuffled)*2*self.valid_percent))].index), 'split'] = 'valid'
-        cohorts.loc[cohorts[self.patient_key].isin(
-            shuffled[cum_len >= int(len(shuffled)*2*self.valid_percent)].index), 'split'] = 'train'
-=======
         for seed in self.seed:
             shuffled = cohorts.groupby(self.patient_key)[self.patient_key].count().sample(frac=1, random_state=seed)
             cum_len = shuffled.cumsum()
@@ -710,7 +697,6 @@
                 & (cum_len < int(len(shuffled)*2*self.valid_percent))].index), f'split_{seed}'] = 'valid'
             cohorts.loc[cohorts[self.patient_key].isin(
                 shuffled[cum_len >= int(len(shuffled)*2*self.valid_percent)].index), f'split_{seed}'] = 'train'
->>>>>>> f88c62a9
 
         cohorts.to_csv(os.path.join(self.dest, f'{self.ehr_name}_cohort.csv'), index=False)
 
