--- conflicted
+++ resolved
@@ -119,6 +119,9 @@
         self._icustay_key = None
         self._hadm_key = None
 
+        self.rolling_from_last = cfg.rolling_from_last
+        self.data_sampling = cfg.data_sampling
+        assert not (cfg.use_more_tables and cfg.ehr=='mimiciii')
 
     @property
     def icustay_fname(self):
@@ -223,7 +226,6 @@
             self.icustay_key,
             self.patient_key,
             "readmission",
-            "LOS",
             "INTIME",
             "OUTTIME",
             "DISCHTIME",
@@ -231,24 +233,40 @@
             "HOS_DISCHARGE_LOCATION",
         ]].copy()
 
+        # los prediction
+        if not self.rolling_from_last:
+            labeled_cohorts["los_3day"] = (cohorts["LOS"] > 3).astype(int)
+            labeled_cohorts["los_7day"] = (cohorts["LOS"] > 7).astype(int)
+
         # mortality prediction
         # if the discharge location of an icustay is 'Death'
         #   & intime + obs_size + gap_size <= dischtime <= intime + obs_size + pred_size
         # it is assigned positive label on the mortality prediction
 
         if self.mortality:
-            labeled_cohorts["mortality"] = (
-                (
-                    (labeled_cohorts["IN_ICU_MORTALITY"] == "Death")
-                    | (labeled_cohorts["HOS_DISCHARGE_LOCATION"] == "Death")
+            if self.rolling_from_last:
+                labeled_cohorts["mortality"] = (
+                    (
+                        (labeled_cohorts["IN_ICU_MORTALITY"] == 1)
+                        | (labeled_cohorts["HOS_DISCHARGE_LOCATION"] == "Death")
+                    )
+                    & (
+                        labeled_cohorts["DISCHTIME"] <= labeled_cohorts["OUTTIME"] + self.pred_size * 60 - self.gap_size * 60
+                    )
                 )
-                & (
-                    self.obs_size * 60 + self.gap_size * 60 < labeled_cohorts["DISCHTIME"]
-                )
-                & (
-                    labeled_cohorts["DISCHTIME"] <= self.obs_size * 60 + self.pred_size * 60
-                )
-            ).astype(int)
+            else:
+                labeled_cohorts["mortality"] = (
+                    (
+                        (labeled_cohorts["IN_ICU_MORTALITY"] == "Death")
+                        | (labeled_cohorts["HOS_DISCHARGE_LOCATION"] == "Death")
+                    )
+                    & (
+                        self.obs_size * 60 + self.gap_size * 60 < labeled_cohorts["DISCHTIME"]
+                    )
+                    & (
+                        labeled_cohorts["DISCHTIME"] <= self.obs_size * 60 + self.pred_size * 60
+                    )
+                ).astype(int)
 
         if self.long_term_mortality:
             labeled_cohorts["long_term_mortality"] = (
@@ -554,7 +572,6 @@
             event_length = min(event_length, self.max_event_size)
             df = df.iloc[-event_length:]
 
-<<<<<<< HEAD
             if self.rolling_from_last:
                 # For icu len:
                 # Iteratively add hi_start and hi_end and time_len
@@ -576,10 +593,6 @@
                     return events["TIME"].to_frame()
                 hi_start = 0
                 fl_start = 0
-=======
-            if len(df)<=self.min_event_size:
-                return events["TIME"].to_frame()
->>>>>>> 3559f925
 
             make_hi = lambda cls_id, sep_id, iterable: [[cls_id] + list(i) + [sep_id] for i in iterable]
             make_fl = lambda cls_id, sep_id, iterable: [cls_id] + list(chain(*[list(i) + [sep_id] for i in iterable]))
@@ -634,11 +647,8 @@
             stay_g = ehr_g.create_group(str(stay_id))
             stay_g.create_dataset('hi', data=data['hi'], dtype='i2', compression='lzf', shuffle=True)
             stay_g.create_dataset('fl', data=data['fl'], dtype='i2', compression='lzf', shuffle=True)
-<<<<<<< HEAD
             stay_g.create_dataset('hi_start', data=data['hi_start'], dtype='i')
             stay_g.create_dataset('fl_start', data=data['fl_start'], dtype='i')
-=======
->>>>>>> 3559f925
             stay_g.create_dataset('time', data = data['time'], dtype='i')
 
             # If want to acceleate keys split in datasets, read df selectively
@@ -649,21 +659,10 @@
 
         shutil.rmtree(os.path.join(self.cache_dir, self.ehr_name), ignore_errors=True)
         # Drop patients with few events
-<<<<<<< HEAD
         prev_len = len(cohorts)
         cohorts = cohorts.dropna(subset=['hi_start', 'fl_start', 'time'], how='any')
         logger.info("Total {} patients in the cohort are skipped due to few events".format(prev_len - len(cohorts)))
         cohorts.reset_index(drop=True, inplace=True)
-=======
-
-        if not isinstance(cohorts, pd.DataFrame):
-            cohorts = cohorts.toPandas()
-            print(cohorts)
-
-        logger.info("Total {} patients in the cohort are skipped due to few events".format(len(cohorts) - len(active_stay_ids)))
-        cohorts = cohorts[cohorts[self.icustay_key].isin(active_stay_ids)]
-
->>>>>>> 3559f925
         # Should consider pat_id for split
 
         shuffled = cohorts.groupby(self.patient_key)[self.patient_key].count().sample(frac=1, random_state=self.seed)
