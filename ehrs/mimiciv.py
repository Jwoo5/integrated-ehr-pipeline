--- conflicted
+++ resolved
@@ -481,7 +481,6 @@
             )
         )
 
-<<<<<<< HEAD
         # Cohort with events within (obs_size + gap_size) - (obs_size + pred_size / outtime)
         if self.rolling_from_last:
             merge = merge.filter(
@@ -490,16 +489,8 @@
 
         else:
             merge = merge.filter(
-                ((self.obs_size + self.gap_size) * 60) <= F.col(timestamp)).filter(
-                    ((self.obs_size + self.pred_size) * 60) >= F.col(timestamp)).filter(
-                        F.col("OUTTIME") >= F.col(timestamp)
-                )
-=======
-        # Cohort with events within (obs_size + gap_size) - (obs_size + pred_size)
-        merge = merge.filter(
-            ((self.obs_size + self.gap_size) * 60) <= F.col(timestamp)).filter(
-                ((self.obs_size + self.pred_size) * 60) >= F.col(timestamp))
->>>>>>> f88c62a9
+                ((self.obs_size + self.gap_size) * 60) <= F.col(timestamp)
+            ).filter(((self.obs_size + self.pred_size) * 60) >= F.col(timestamp))
 
         # Average value of events
         value_agg = merge.groupBy(self.icustay_key).agg(F.mean(value).alias("avg_value")) # TODO: mean/min/max?
