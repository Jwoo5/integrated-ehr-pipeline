import os
import logging
import pandas as pd
import numpy as np
import glob
from ehrs import register_ehr, EHR
import pyspark.sql.functions as F
import pyspark.sql.types as T

logger = logging.getLogger(__name__)

@register_ehr("mimiciv")
class MIMICIV(EHR):
    def __init__(self, cfg):
        super().__init__(cfg)

        self.ehr_name = "mimiciv"

        if self.data_dir is None:
            self.data_dir = os.path.join(self.cache_dir, self.ehr_name)

            if not os.path.exists(self.data_dir):
                logger.info(
                    "Data is not found so try to download from the internet. "
                    "Note that this is a restricted-access resource. "
                    "Please log in to physionet.org with a credentialed user."
                )
                self.download_ehr_from_url(
                    url="https://physionet.org/files/mimiciv/2.0/",
                    dest=self.data_dir
                )

        logger.info("Data directory is set to {}".format(self.data_dir))

        if self.ccs_path is None:
            self.ccs_path = os.path.join(self.cache_dir, "ccs_multi_dx_tool_2015.csv")

            if not os.path.exists(self.ccs_path):
                logger.info(
                    "`ccs_multi_dx_tool_2015.csv` is not found so try to download from the internet."
                )
                self.download_ccs_from_url(self.cache_dir)

        if self.gem_path is None:
            self.gem_path = os.path.join(self.cache_dir, "icd10cmtoicd9gem.csv")

            if not os.path.exists(self.gem_path):
                logger.info(
                    "`icd10cmtoicd9gem.csv` is not found so try to download from the internet."
                )
                self.download_icdgem_from_url(self.cache_dir)

        if self.ext is None:
            self.ext = self.infer_data_extension()

        self._icustay_fname = "icu/icustays" + self.ext
        self._patient_fname = "hosp/patients" + self.ext
        self._admission_fname = "hosp/admissions" + self.ext
        self._diagnosis_fname = "hosp/diagnoses_icd" + self.ext

        self.tables = [
            {
                "fname": "hosp/labevents" + self.ext,
                "timestamp": "charttime",
                "timeoffsetunit": "abs",
                "exclude": [
                    "labevent_id",
                    "storetime",
                    "subject_id",
                    "specimen_id"
                ],
                "code": ["itemid"],
                "desc": ["hosp/d_labitems" + self.ext],
                "desc_key": ["label"],
            },
            {
                "fname": "hosp/prescriptions" + self.ext,
                "timestamp": "starttime",
                "timeoffsetunit": "abs",
                "exclude": [
                    "gsn",
                    "ndc",
                    "subject_id",
                    "pharmacy_id",
                    "poe_id",
                    "poe_seq",
                    "formulary_drug_cd",
                    "stoptime",
                ],
            },
            {
                "fname": "icu/inputevents" + self.ext,
                "timestamp": "starttime",
                "timeoffsetunit": "abs",
                "exclude": [
                    "endtime",
                    "storetime",
                    "orderid",
                    "linkorderid",
                    "subject_id",
                    "continueinnextdept",
                    "statusdescription",
                ],
                "code": ["itemid"],
                "desc": ["icu/d_items" + self.ext],
                "desc_key": ["label"],
            },
        ]

        if self.creatinine or self.bilirubin or self.platelets or self.wbc:
            self.task_itemids = {
                "creatinine": {
                    "fname": "hosp/labevents" + self.ext,
                    "timestamp": "charttime",
                    "timeoffsetunit": "abs",
                    "exclude": ["labevent_id", "subject_id", "specimen_id", "storetime", "value", "valueuom", "ref_range_lower", "ref_range_upper", "flag", "priority", "comments"],
                    "code": ["itemid"],
                    "value": ["valuenum"],
                    "itemid": [50912]
                },
                "bilirubin": {
                    "fname": "hosp/labevents" + self.ext,
                    "timestamp": "charttime",
                    "timeoffsetunit": "abs",
                    "exclude": ["labevent_id", "subject_id", "specimen_id", "storetime", "value", "valueuom", "ref_range_lower", "ref_range_upper", "flag", "priority", "comments"],
                    "code": ["itemid"],
                    "value": ["valuenum"],
                    "itemid": [50885]
                },
                "platelets": {
                    "fname": "hosp/labevents" + self.ext,
                    "timestamp": "charttime",
                    "timeoffsetunit": "abs",
                    "exclude": ["labevent_id", "subject_id", "specimen_id", "storetime", "value", "valueuom", "ref_range_lower", "ref_range_upper", "flag", "priority", "comments"],
                    "code": ["itemid"],
                    "value": ["valuenum"],
                    "itemid": [51265]
                },
                "wbc": {
                    "fname": "hosp/labevents" + self.ext,
                    "timestamp": "charttime",
                    "timeoffsetunit": "abs",
                    "exclude": ["labevent_id", "subject_id", "specimen_id", "storetime", "value", "valueuom", "ref_range_lower", "ref_range_upper", "flag", "priority", "comments"],
                    "code": ["itemid"],
                    "value": ["valuenum"],
                    "itemid": [51300, 51301, 51755]
                },
                "dialysis": {
                    "tables": {
                        "chartevents": {
                            "fname": "icu/chartevents" + self.ext,
                            "timestamp": "charttime",
                            "timeoffsetunit": "abs",
                            "include": ["subject_id", "itemid", "value","charttime"],
                            "itemid": {
                                "ce": [226499, 224154, 225183, 227438, 224191, 225806, 225807, 228004, 228005, 228006, 224144, 224145, 224153, 226457]
                            }
                        },
                        "inputevents": {
                            "fname": "icu/inputevents" + self.ext,
                            "timestamp": "starttime",
                            "timeoffsetunit": "abs",
                            "include": ["subject_id", "itemid", "amount", "starttime"],
                            "itemid": {
                                "ie": [227536, 227525]
                            }
                        }, 
                        "procedureevents": {
                            "fname": "icu/procedureevents" + self.ext,
                            "timestamp": "starttime",
                            "timeoffsetunit": "abs",
                            "include": ["subject_id", "itemid", "value", "starttime"],
                            "itemid": {
                                "pe": [225441, 225802, 225803, 225805, 225809, 225955]
                            }
                        }
                    }
                }
            }

        if cfg.use_more_tables:
            self.tables+=[
                {
                    "fname": "icu/chartevents" + self.ext,
                    "timestamp": "charttime",
                    "timeoffsetunit": "abs",
                    "exclude": [
                        "storetime",
                        "subject_id",
                    ],
                    "code": ["itemid"],
                    "desc": ["icu/d_items" + self.ext],
                    "desc_key": ["label"],
                },
                {
                    "fname": "icu/outputevents" + self.ext,
                    "timestamp": "charttime",
                    "timeoffsetunit": "abs",
                    "exclude": [
                        "storetime",
                        "subject_id",
                    ],
                    "code": ["itemid"],
                    "desc": ["icu/d_items" + self.ext],
                    "desc_key": ["label"],
                },
                {
                    "fname": "hosp/microbiologyevents" + self.ext,
                    "timestamp": "charttime",
                    "timeoffsetunit": "abs",
                    "exclude": [
                        "chartdate",
                        "storetime",
                        "storedate",
                        "subject_id",
                        "microevent_id",
                        "micro_specimen_id",
                        "spec_itemid",
                        "test_itemid",
                        "org_itemid",
                        "ab_itemid"
                    ],
                },
                {
                    "fname": "icu/procedureevents" + self.ext,
                    "timestamp": "starttime",
                    "timeoffsetunit": "abs",
                    "exclude": [
                        "storetime",
                        "endtime",
                        "subject_id",
                        "orderid",
                        "linkorderid",
                        "continueinnextdept",
                        "statusdescription"
                    ],
                    "code": ["itemid"],
                    "desc": ["icu/d_items" + self.ext],
                    "desc_key": ["label"],
                },
            ]

        self.disch_map_dict = {
            "ACUTE HOSPITAL": "Other",
            "AGAINST ADVICE": "Other",
            "ASSISTED LIVING": "Other",
            "CHRONIC/LONG TERM ACUTE CARE": "Other",
            "HEALTHCARE FACILITY": "Other",
            "HOME": "Home",
            "HOME HEALTH CARE": "Home",
            "HOSPICE": "Other",
            "IN_ICU_MORTALITY": "IN_ICU_MORTALITY",
            "OTHER FACILITY": "Other",
            "PSYCH FACILITY": "Other",
            "REHAB": "Rehabilitation",
            "SKILLED NURSING FACILITY": "Skilled Nursing Facility",
            "Death": "Death",
        }

        self._icustay_key = "stay_id"
        self._hadm_key = "hadm_id"
        self._patient_key = "subject_id"

        self._determine_first_icu = "INTIME"

    def build_cohorts(self, cached=False):
        icustays = pd.read_csv(os.path.join(self.data_dir, self.icustay_fname))

        icustays = self.make_compatible(icustays)
        self.icustays = icustays

        cohorts = super().build_cohorts(icustays, cached=cached)

        return cohorts

    def prepare_tasks(self, cohorts, spark, cached=False):
        if cached:
            labeled_cohorts = self.load_from_cache(self.ehr_name + ".cohorts.labeled")
            if labeled_cohorts is not None:
                return labeled_cohorts

        labeled_cohorts = super().prepare_tasks(cohorts, spark, cached)

        if self.diagnosis:
            logger.info(
                "Start labeling cohorts for diagnosis prediction."
            )

            # define diagnosis prediction task
            diagnoses = pd.read_csv(os.path.join(self.data_dir, self.diagnosis_fname))

            diagnoses = self.icd10toicd9(diagnoses)

            ccs_dx = pd.read_csv(self.ccs_path)
            ccs_dx["'ICD-9-CM CODE'"] = ccs_dx["'ICD-9-CM CODE'"].str[1:-1].str.strip()
            ccs_dx["'CCS LVL 1'"] = ccs_dx["'CCS LVL 1'"].str[1:-1]
            lvl1 = {
                x: int(y)-1 for _, (x, y) in ccs_dx[["'ICD-9-CM CODE'", "'CCS LVL 1'"]].iterrows()
            }

            diagnoses['diagnosis'] = diagnoses['icd_code_converted'].map(lvl1)

            diagnoses = diagnoses[(diagnoses['diagnosis'].notnull()) & (diagnoses['diagnosis']!=14)]
            diagnoses.loc[diagnoses['diagnosis']>=14, 'diagnosis'] -= 1
            diagnoses = diagnoses.groupby(self.hadm_key)['diagnosis'].agg(lambda x: list(set(x))).to_frame()

            labeled_cohorts = labeled_cohorts.merge(diagnoses, on=self.hadm_key, how='inner')

            logger.info("Done preparing diagnosis prediction for the given cohorts")

        if self.bilirubin or self.platelets or self.creatinine or self.wbc:
            logger.info(
                "Start labeling cohorts for clinical task prediction."
            )

            labeled_cohorts = spark.createDataFrame(labeled_cohorts)
            
            if self.bilirubin:
                labeled_cohorts = self.clinical_task(labeled_cohorts, "bilirubin", spark)

            if self.platelets:
                labeled_cohorts = self.clinical_task(labeled_cohorts, "platelets", spark)

            if self.creatinine:
                labeled_cohorts = self.clinical_task(labeled_cohorts, "creatinine", spark)
            
            if self.wbc:
                labeled_cohorts = self.clinical_task(labeled_cohorts, "wbc", spark)

            # labeled_cohorts = labeled_cohorts.toPandas()

            # self.save_to_cache(labeled_cohorts, self.ehr_name + ".cohorts.labeled.clinical_tasks")

            logger.info("Done preparing clinical task prediction for the given cohorts")
        
        if not isinstance(labeled_cohorts, pd.DataFrame):
            labeled_cohorts = labeled_cohorts.toPandas()
<<<<<<< HEAD
=======
        
        self.save_to_cache(labeled_cohorts, self.ehr_name + ".cohorts.labeled")
>>>>>>> 1866cd4d

        self.save_to_cache(labeled_cohorts, self.ehr_name + ".cohorts.labeled")
        return labeled_cohorts

    def make_compatible(self, icustays):
        patients = pd.read_csv(os.path.join(self.data_dir, self.patient_fname))
        admissions = pd.read_csv(os.path.join(self.data_dir, self.admission_fname))

        # prepare icustays according to the appropriate format
        icustays = icustays.rename(columns={
            "los": "LOS",
            "intime": "INTIME",
            "outtime": "OUTTIME",
        })
        admissions = admissions.rename(columns={
            "dischtime": "DISCHTIME",
        })

        icustays = icustays[icustays["first_careunit"] == icustays["last_careunit"]]
        icustays.loc[:, "INTIME"] = pd.to_datetime(
            icustays["INTIME"], infer_datetime_format=True
        )
        icustays.loc[:, "OUTTIME"] = pd.to_datetime(
            icustays["OUTTIME"], infer_datetime_format=True
        )

        icustays = icustays.merge(patients, on="subject_id", how="left")
        icustays["AGE"] = (
            icustays["INTIME"].dt.year
            - icustays["anchor_year"]
            + icustays["anchor_age"]
        )

        icustays = icustays.merge(
            admissions[
                [self.hadm_key, "discharge_location", "deathtime", "DISCHTIME"]
            ],
            how="left",
            on=self.hadm_key,
        )

        icustays["discharge_location"].replace("DIED", "Death", inplace=True)
        icustays["DISCHTIME"] = pd.to_datetime(
            icustays["DISCHTIME"], infer_datetime_format=True
        )

        icustays["IN_ICU_MORTALITY"] = (
            (icustays["INTIME"] < icustays["DISCHTIME"])
            & (icustays["DISCHTIME"] <= icustays["OUTTIME"])
            & (icustays["discharge_location"] == "Death")
        )
        icustays["discharge_location"] = icustays["discharge_location"].map(self.disch_map_dict)
        icustays.rename(columns={"discharge_location": "HOS_DISCHARGE_LOCATION"}, inplace=True)

        icustays["DISCHTIME"] = (icustays["DISCHTIME"] - icustays["INTIME"]).dt.total_seconds() // 60
        icustays["OUTTIME"] = (icustays["OUTTIME"] - icustays["INTIME"]).dt.total_seconds() // 60

        return icustays

    def icd10toicd9(self, dx):
        gem = pd.read_csv(self.gem_path)
        dx_icd_10 = dx[dx["icd_version"] == 10]["icd_code"]

        unique_elem_no_map = set(dx_icd_10) - set(gem["icd10cm"])

        map_cms = dict(zip(gem["icd10cm"], gem["icd9cm"]))
        map_manual = dict.fromkeys(unique_elem_no_map, "NaN")

        for code_10 in map_manual:
            for i in range(len(code_10), 0, -1):
                tgt_10 = code_10[:i]
                if tgt_10 in gem["icd10cm"]:
                    tgt_9 = (
                        gem[gem["icd10cm"].str.contains(tgt_10)]["icd9cm"]
                        .mode()
                        .iloc[0]
                    )
                    map_manual[code_10] = tgt_9
                    break

        def icd_convert(icd_version, icd_code):
            if icd_version == 9:
                return icd_code

            elif icd_code in map_cms:
                return map_cms[icd_code]

            elif icd_code in map_manual:
                return map_manual[icd_code]
            else:
                logger.warn("WRONG CODE: " + icd_code)

        dx["icd_code_converted"] = dx.apply(
            lambda x: icd_convert(x["icd_version"], x["icd_code"]), axis=1
        )
        return dx


    def clinical_task(self, cohorts, task, spark):

        fname = self.task_itemids[task]["fname"]
        timestamp = self.task_itemids[task]["timestamp"]
        timeoffsetunit = self.task_itemids[task]["timeoffsetunit"]
        excludes = self.task_itemids[task]["exclude"]
        code = self.task_itemids[task]["code"][0]
        value = self.task_itemids[task]["value"][0]
        itemid = self.task_itemids[task]["itemid"]

        table = spark.read.csv(os.path.join(self.data_dir, fname), header=True)
        table = table.drop(*excludes)
        table = table.filter(F.col(code).isin(itemid)).filter(F.col(value).isNotNull())

        merge = cohorts.join(table, on=self.hadm_key, how="inner")
        merge = merge.withColumn(timestamp, F.to_timestamp(timestamp))

        # Filter Dialysis at here to use abs timestamp & agg by patient_key
        # For Creatinine task, eliminate icus if patient went through dialysis treatment before (obs_size + pred_size / outtime) timestamp
        # Filtering base on https://github.com/MIT-LCP/mimic-code/blob/main/mimic-iv/concepts/treatment/rrt.sql (Dialysis Active)
        if task == "creatinine":
            dialysis_tables = self.task_itemids["dialysis"]["tables"]
            
            chartevents = spark.read.csv(os.path.join(self.data_dir, "icu/chartevents" + self.ext), header=True)
            inputevents = spark.read.csv(os.path.join(self.data_dir, "icu/inputevents" + self.ext), header=True)
            procedureevents = spark.read.csv(os.path.join(self.data_dir, "icu/procedureevents" + self.ext), header=True)
            
            chartevents = chartevents.select(*dialysis_tables["chartevents"]["include"])
            inputevents = inputevents.select(*dialysis_tables["inputevents"]["include"])
            procedureevents = procedureevents.select(*dialysis_tables["procedureevents"]["include"])

            # Filter dialysis related tables with dialysis condition #TODO: check dialysis condition
            ce = chartevents.filter((((F.col("itemid") == 225965) & (F.col("value") == "In use")) \
                | (F.col("itemid").isin(dialysis_tables["chartevents"]["itemid"]["ce"])) & F.col("value").isNotNull())
            )
            ie = inputevents.filter(F.col("itemid").isin(dialysis_tables["inputevents"]["itemid"]["ie"])).filter(F.col("amount") > 0)
            pe = procedureevents.filter(F.col("itemid").isin(dialysis_tables["procedureevents"]["itemid"]["pe"])).filter(F.col("value").isNotNull())

            # Extract Dialysis Times!
            def dialysis_time(table, timecolumn):
                return (table
                    .withColumn("_DIALYSIS_TIME", F.to_timestamp(timecolumn))
                    .select(self.patient_key, "_DIALYSIS_TIME")
                )
            ce, ie, pe = dialysis_time(ce, "charttime"), dialysis_time(ie, "starttime"), dialysis_time(pe, "starttime")
            dialysis = ce.union(ie).union(pe)
            dialysis = dialysis.groupby(self.patient_key).agg(F.min("_DIALYSIS_TIME").alias("_DIALYSIS_TIME"))
            merge = merge.join(dialysis, on=self.patient_key, how="left")
            # Only leave events with no dialysis / before first dialysis
            merge = merge.filter(F.isnull("_DIALYSIS_TIME") | (F.col("_DIALYSIS_TIME") > F.col(timestamp)))
            merge = merge.drop("_DIALYSIS_TIME")

        merge = (
            merge.withColumn(
                timestamp,
                F.round((F.col(timestamp).cast("long") - F.col("INTIME").cast("long")) / 60)
            )
        )

        # Cohort with events within (obs_size + gap_size) - (obs_size + pred_size / outtime)
        if self.rolling_from_last:
            merge = merge.filter(
                F.col(timestamp) <= F.col("OUTTIME") + self.pred_size * 60 - self.gap_size * 60
            ).filter(F.col(timestamp)>= F.col("OUTTIME"))

        else:
            merge = merge.filter(
                ((self.obs_size + self.gap_size) * 60) <= F.col(timestamp)
            ).filter(((self.obs_size + self.pred_size) * 60) >= F.col(timestamp))

        # Average value of events
        value_agg = merge.groupBy(self.icustay_key).agg(F.mean(value).alias("avg_value")) # TODO: mean/min/max?

        # Labeling
        if task == 'bilirubin':
            value_agg = value_agg.withColumn(task,
                F.when(value_agg.avg_value < 1.2, 0).when(
                    (value_agg.avg_value >= 1.2) & (value_agg.avg_value < 2.0), 1).when(
                        (value_agg.avg_value >= 2.0) & (value_agg.avg_value < 6.0), 2).when(
                            (value_agg.avg_value >= 6.0) & (value_agg.avg_value < 12.0), 3).when(
                                value_agg.avg_value >= 12.0, 4)
                )
        elif task == 'platelets':
            value_agg = value_agg.withColumn(task,
                F.when(value_agg.avg_value >= 150, 0).when(
                    (value_agg.avg_value >= 100) & (value_agg.avg_value < 150), 1).when(
                        (value_agg.avg_value >= 50) & (value_agg.avg_value < 100), 2).when(
                            (value_agg.avg_value >= 20) & (value_agg.avg_value < 50), 3).when(
                                value_agg.avg_value < 20, 4)
                )

        elif task == 'creatinine':
            value_agg = value_agg.withColumn(task,
                F.when(value_agg.avg_value < 1.2, 0).when(
                    (value_agg.avg_value >= 1.2) & (value_agg.avg_value < 2.0), 1).when(
                        (value_agg.avg_value >= 2.0) & (value_agg.avg_value < 3.5), 2).when(
                            (value_agg.avg_value >= 3.5) & (value_agg.avg_value < 5), 3).when(
                                value_agg.avg_value >= 5, 4)
                )

        elif task == 'wbc':
            # NOTE: unit is mg/L
            value_agg = value_agg.withColumn(task,
                F.when(value_agg.avg_value < 4, 0).when(
                    (value_agg.avg_value >= 4) & (value_agg.avg_value <= 12), 1).when(
                        (value_agg.avg_value > 12), 2)
                )

        cohorts = cohorts.join(value_agg.select(self.icustay_key, task), on=self.icustay_key, how="left")

        return cohorts
    
    
    def infer_data_extension(self) -> str:
        if (
            len(glob.glob(os.path.join(self.data_dir, "hosp", "*.csv.gz"))) == 21
            or len(glob.glob(os.path.join(self.data_dir, "icu", "*.csv.gz"))) == 8
        ):
            ext = ".csv.gz"
        elif (
            len(glob.glob(os.path.join(self.data_dir, "hosp", "*.csv")))==21
            or len(glob.glob(os.path.join(self.data_dir, "icu", "*.csv")))==8
        ):
            ext = ".csv"
        else:
            raise AssertionError(
                "Provided data directory is not correct. Please check if --data is correct. "
                "--data: {}".format(self.data_dir)
            )

        logger.info("Data extension is set to '{}'".format(ext))

        return ext<|MERGE_RESOLUTION|>--- conflicted
+++ resolved
@@ -335,11 +335,6 @@
         
         if not isinstance(labeled_cohorts, pd.DataFrame):
             labeled_cohorts = labeled_cohorts.toPandas()
-<<<<<<< HEAD
-=======
-        
-        self.save_to_cache(labeled_cohorts, self.ehr_name + ".cohorts.labeled")
->>>>>>> 1866cd4d
 
         self.save_to_cache(labeled_cohorts, self.ehr_name + ".cohorts.labeled")
         return labeled_cohorts
