--- conflicted
+++ resolved
@@ -169,6 +169,68 @@
                 }
             }
 
+        if cfg.use_more_tables:
+            self.tables+=[
+                {
+                    "fname": "icu/chartevents" + self.ext,
+                    "timestamp": "charttime",
+                    "timeoffsetunit": "abs",
+                    "exclude": [
+                        "storetime",
+                        "subject_id",
+                    ],
+                    "code": ["itemid"],
+                    "desc": ["icu/d_items" + self.ext],
+                    "desc_key": ["label"],
+                },
+                {
+                    "fname": "icu/outputevents" + self.ext,
+                    "timestamp": "charttime",
+                    "timeoffsetunit": "abs",
+                    "exclude": [
+                        "storetime",
+                        "subject_id",
+                    ],
+                    "code": ["itemid"],
+                    "desc": ["icu/d_items" + self.ext],
+                    "desc_key": ["label"],
+                },
+                {
+                    "fname": "hosp/microbiologyevents" + self.ext,
+                    "timestamp": "charttime",
+                    "timeoffsetunit": "abs",
+                    "exclude": [
+                        "chartdate",
+                        "storetime",
+                        "storedate",
+                        "subject_id",
+                        "microevent_id",
+                        "micro_specimen_id",
+                        "spec_itemid",
+                        "test_itemid",
+                        "org_itemid",
+                        "ab_itemid"
+                    ],
+                },
+                {
+                    "fname": "icu/procedureevents" + self.ext,
+                    "timestamp": "starttime",
+                    "timeoffsetunit": "abs",
+                    "exclude": [
+                        "storetime",
+                        "endtime",
+                        "subject_id",
+                        "orderid",
+                        "linkorderid",
+                        "continueinnextdept",
+                        "statusdescription"
+                    ],
+                    "code": ["itemid"],
+                    "desc": ["icu/d_items" + self.ext],
+                    "desc_key": ["label"],
+                },
+            ]
+
         self.disch_map_dict = {
             "ACUTE_HOSPITAL": "Other Hospital",
             "AGAINST ADVICE": "Other",
@@ -221,25 +283,6 @@
 
             diagnoses = self.icd10toicd9(diagnoses)
 
-<<<<<<< HEAD
-        ccs_dx = pd.read_csv(self.ccs_path)
-        ccs_dx["'ICD-9-CM CODE'"] = ccs_dx["'ICD-9-CM CODE'"].str[1:-1].str.strip()
-        ccs_dx["'CCS LVL 1'"] = ccs_dx["'CCS LVL 1'"].str[1:-1]
-        lvl1 = {
-            x: int(y)-1 for _, (x, y) in ccs_dx[["'ICD-9-CM CODE'", "'CCS LVL 1'"]].iterrows()
-        }
-
-        diagnoses['diagnosis'] = diagnoses['icd_code_converted'].map(lvl1)
-
-        diagnoses = diagnoses[(diagnoses['diagnosis'].notnull()) & (diagnoses['diagnosis']!=14)]
-        diagnoses.loc[diagnoses['diagnosis']>=14, 'diagnosis'] -= 1
-        diagnoses = diagnoses.groupby(self.hadm_key)['diagnosis'].agg(lambda x: list(set(x))).to_frame()
-
-        labeled_cohorts = labeled_cohorts.merge(diagnoses, on=self.hadm_key, how='inner')
-
-        # Some of patients(21) does not have dx codes
-        labeled_cohorts.dropna(subset=["diagnosis"], inplace=True)
-=======
             ccs_dx = pd.read_csv(self.ccs_path)
             ccs_dx["'ICD-9-CM CODE'"] = ccs_dx["'ICD-9-CM CODE'"].str[1:-1].str.strip()
             ccs_dx["'CCS LVL 1'"] = ccs_dx["'CCS LVL 1'"].str[1:-1]
@@ -257,7 +300,6 @@
 
             # Some of patients(21) does not have dx codes
             labeled_cohorts.dropna(subset=["diagnosis"], inplace=True)
->>>>>>> 3559f925
 
             self.labeled_cohorts = labeled_cohorts
             self.save_to_cache(labeled_cohorts, self.ehr_name + ".cohorts.labeled.dx")
@@ -407,12 +449,18 @@
             )
 
         # Cohort with events within (obs_size + gap_size) - (obs_size + pred_size / outtime)
-        merge = merge.filter(
-            ((self.obs_size + self.gap_size) * 60) <= F.col(timestamp)).filter(
-                ((self.obs_size + self.pred_size) * 60) >= F.col(timestamp)).filter(
-                    F.col("OUTTIME") >= F.col(timestamp)
-            )
-
+        if self.rolling_from_last:
+            merge = merge.filter(
+                F.col(timestamp) <= F.col("OUTTIME") + self.pred_size * 60 - self.gap_size * 60
+            ).filter(F.col(timestamp)>= F.col("OUTTIME"))
+
+        else:
+            merge = merge.filter(
+                ((self.obs_size + self.gap_size) * 60) <= F.col(timestamp)).filter(
+                    ((self.obs_size + self.pred_size) * 60) >= F.col(timestamp)).filter(
+                        F.col("OUTTIME") >= F.col(timestamp)
+                )
+        #TODO: This logic is wrong, check after fix on master
         # For Creatinine task, eliminate icus if patient went through dialysis treatment before (obs_size + pred_size / outtime) timestamp
         # Filtering base on https://github.com/MIT-LCP/mimic-code/blob/main/mimic-iv/concepts/treatment/rrt.sql (Dialysis Active)
         if task == "creatinine":
@@ -430,6 +478,7 @@
                             F.round((F.col(timecolumn).cast("long") - F.col("INTIME").cast("long")) / 60)
                         )
                     )
+                
                 merge = merge.filter(
                     ((self.obs_size + self.pred_size) * 60) >= F.col(timecolumn)).filter(
                         F.col("OUTTIME") >= F.col(timecolumn)
@@ -497,6 +546,7 @@
                 )
 
         cohorts = cohorts.join(value_agg.select(self.icustay_key, task), on=self.icustay_key, how="left")
+        #TODO: retain NaN values
         cohorts = cohorts.na.fill(value=5, subset=[task])
 
         return cohorts
